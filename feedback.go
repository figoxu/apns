--- conflicted
+++ resolved
@@ -38,22 +38,17 @@
 // Feedback consists of device tokens that should
 // not be sent to in the future; Apple *does* monitor that
 // you respect this so you should be checking it ;)
-<<<<<<< HEAD
 func (client *Client) ListenForFeedback() (err error) {
-	cert, err := tls.LoadX509KeyPair(client.CertificateFile, client.KeyFile)
-=======
-func (this *Client) ListenForFeedback() (err error) {
 	var cert tls.Certificate
 
-	if len(this.CertificateBase64) == 0 && len(this.KeyBase64) == 0 {
+	if len(client.CertificateBase64) == 0 && len(client.KeyBase64) == 0 {
 		// The user did not specify raw block contents, so check the filesystem.
-		cert, err = tls.LoadX509KeyPair(this.CertificateFile, this.KeyFile)
+		cert, err = tls.LoadX509KeyPair(client.CertificateFile, client.KeyFile)
 	} else {
 		// The user provided the raw block contents, so use that.
-		cert, err = tls.X509KeyPair([]byte(this.CertificateBase64), []byte(this.KeyBase64))
+		cert, err = tls.X509KeyPair([]byte(client.CertificateBase64), []byte(client.KeyBase64))
 	}
 
->>>>>>> 24b58749
 	if err != nil {
 		return err
 	}
